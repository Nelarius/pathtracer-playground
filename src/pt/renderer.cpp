--- conflicted
+++ resolved
@@ -85,161 +85,16 @@
           "frame data buffer",
           WGPUBufferUsage_CopyDst | WGPUBufferUsage_Uniform,
           sizeof(FrameDataBuffer)),
-<<<<<<< HEAD
-      pixelBuffer(
-          gpuContext.device,
-          "pixel buffer",
-          WGPUBufferUsage_CopyDst | WGPUBufferUsage_Storage,
-          [&rendererDesc]() -> std::size_t {
-              const Extent2i    largestResolution = rendererDesc.maxFramebufferSize;
-              const std::size_t numPixels =
-                  static_cast<std::size_t>(largestResolution.x * largestResolution.y);
-              return sizeof(glm::vec3) * numPixels;
-          }()),
       renderParamsBuffer(
           gpuContext.device,
           "render params buffer",
           WGPUBufferUsage_CopyDst | WGPUBufferUsage_Uniform,
           sizeof(CameraUniformLayout)),
-      computePixelsBindGroup(nullptr),
-      computePipeline(nullptr),
-      vertexBuffer(),
-      uniformsBuffer(),
-      uniformsBindGroup(nullptr),
-      renderPixelsBindGroup(nullptr),
-=======
-      frameDataBindGroup(nullptr),
->>>>>>> b28f01e3
+      renderParamsBindGroup(nullptr),
       renderPipeline(nullptr),
       currentFramebufferSize(rendererDesc.currentFramebufferSize),
       frameCount(0)
 {
-<<<<<<< HEAD
-    auto loadShaderSource = [](std::string_view path) -> std::string {
-        std::ifstream file(path);
-        if (!file)
-        {
-            throw std::runtime_error(std::format("Error opening file: {}.", path));
-        }
-        std::stringstream buffer;
-        buffer << file.rdbuf();
-        return buffer.str();
-    };
-
-    {
-        const std::string raytracerSource = loadShaderSource("raytracer.wgsl");
-
-        const WGPUShaderModuleWGSLDescriptor shaderWgslDesc = {
-            .chain =
-                WGPUChainedStruct{
-                    .next = nullptr,
-                    .sType = WGPUSType_ShaderModuleWGSLDescriptor,
-                },
-            .code = raytracerSource.c_str(),
-        };
-
-        const WGPUShaderModuleDescriptor shaderDesc{
-            .nextInChain = &shaderWgslDesc.chain,
-            .label = "Compute shader module",
-        };
-
-        const WGPUShaderModule computeModule =
-            wgpuDeviceCreateShaderModule(gpuContext.device, &shaderDesc);
-
-        // pixels bind group layout
-
-        // TODO: make sure all std::arrays are const!
-        const std::array<WGPUBindGroupLayoutEntry, 2> pixelsBindGroupLayoutEntries{
-            frameDataBuffer.bindGroupLayoutEntry(0, WGPUShaderStage_Compute),
-            pixelBuffer.bindGroupLayoutEntry(1, WGPUShaderStage_Compute),
-        };
-
-        const WGPUBindGroupLayoutDescriptor pixelsBindGroupLayoutDesc{
-            .nextInChain = nullptr,
-            .label = "images group layout (compute pipeline)",
-            .entryCount = pixelsBindGroupLayoutEntries.size(),
-            .entries = pixelsBindGroupLayoutEntries.data(),
-        };
-        const WGPUBindGroupLayout pixelsBindGroupLayout =
-            wgpuDeviceCreateBindGroupLayout(gpuContext.device, &pixelsBindGroupLayoutDesc);
-
-        // render params bind group layout
-
-        const WGPUBindGroupLayoutEntry renderParamsBindGroupLayoutEntry =
-            renderParamsBuffer.bindGroupLayoutEntry(0, WGPUShaderStage_Compute);
-
-        const WGPUBindGroupLayoutDescriptor renderParamsBindGroupLayoutDesc{
-            .nextInChain = nullptr,
-            .label = "render params group layout",
-            .entryCount = 1,
-            .entries = &renderParamsBindGroupLayoutEntry,
-        };
-
-        const WGPUBindGroupLayout renderParamsBindGroupLayout =
-            wgpuDeviceCreateBindGroupLayout(gpuContext.device, &renderParamsBindGroupLayoutDesc);
-
-        // Bind group
-
-        std::array<WGPUBindGroupEntry, 2> pixelsBindGroupEntries{
-            frameDataBuffer.bindGroupEntry(0),
-            pixelBuffer.bindGroupEntry(1),
-        };
-
-        const WGPUBindGroupDescriptor pixelsBindGroupDesc{
-            .nextInChain = nullptr,
-            .label = "image bind group",
-            .layout = pixelsBindGroupLayout,
-            .entryCount = pixelsBindGroupEntries.size(),
-            .entries = pixelsBindGroupEntries.data(),
-        };
-        computePixelsBindGroup = wgpuDeviceCreateBindGroup(gpuContext.device, &pixelsBindGroupDesc);
-
-        const WGPUBindGroupEntry renderParamsBindGroupEntry = renderParamsBuffer.bindGroupEntry(0);
-
-        const WGPUBindGroupDescriptor renderParamsBindGroupDesc{
-            .nextInChain = nullptr,
-            .label = "render params bind group",
-            .layout = renderParamsBindGroupLayout,
-            .entryCount = 1,
-            .entries = &renderParamsBindGroupEntry,
-        };
-        renderParamsBindGroup =
-            wgpuDeviceCreateBindGroup(gpuContext.device, &renderParamsBindGroupDesc);
-
-        // Pipeline layout
-
-        const std::array<WGPUBindGroupLayout, 2> pipelineBindGroupLayouts{
-            pixelsBindGroupLayout,
-            renderParamsBindGroupLayout,
-        };
-
-        const WGPUPipelineLayoutDescriptor pipelineLayoutDesc{
-            .nextInChain = nullptr,
-            .label = "Compute pipeline layout",
-            .bindGroupLayoutCount = pipelineBindGroupLayouts.size(),
-            .bindGroupLayouts = pipelineBindGroupLayouts.data(),
-        };
-        const WGPUPipelineLayout pipelineLayout =
-            wgpuDeviceCreatePipelineLayout(gpuContext.device, &pipelineLayoutDesc);
-
-        const WGPUComputePipelineDescriptor computeDesc{
-            .nextInChain = nullptr,
-            .label = "Compute pipeline",
-            .layout = pipelineLayout,
-            .compute =
-                WGPUProgrammableStageDescriptor{
-                    .nextInChain = nullptr,
-                    .module = computeModule,
-                    .entryPoint = "main",
-                    .constantCount = 0,
-                    .constants = nullptr,
-                },
-        };
-        computePipeline = wgpuDeviceCreateComputePipeline(gpuContext.device, &computeDesc);
-    }
-
-=======
->>>>>>> b28f01e3
     {
         const std::array<Vertex, 6> vertexData{
             Vertex{{-0.5f, -0.5f}, {0.0f, 0.0f}},
@@ -380,23 +235,25 @@
         const WGPUBindGroupLayout uniformsBindGroupLayout =
             wgpuDeviceCreateBindGroupLayout(gpuContext.device, &uniformsBindGroupLayoutDesc);
 
-        // images bind group layout
-
-        const WGPUBindGroupLayoutEntry frameDataBindGroupLayoutEntry =
-            frameDataBuffer.bindGroupLayoutEntry(0, WGPUShaderStage_Fragment);
-
-        const WGPUBindGroupLayoutDescriptor frameDataBindGroupLayoutDesc{
-            .nextInChain = nullptr,
-            .label = "frame data bind group layout",
-            .entryCount = 1,
-            .entries = &frameDataBindGroupLayoutEntry,
-        };
-        const WGPUBindGroupLayout frameDataBindGroupLayout =
-            wgpuDeviceCreateBindGroupLayout(gpuContext.device, &frameDataBindGroupLayoutDesc);
+        // renderParams group layout
+
+        const std::array<WGPUBindGroupLayoutEntry, 2> renderParamsBindGroupLayoutEntries{
+            frameDataBuffer.bindGroupLayoutEntry(0, WGPUShaderStage_Fragment),
+            renderParamsBuffer.bindGroupLayoutEntry(1, WGPUShaderStage_Fragment),
+        };
+
+        const WGPUBindGroupLayoutDescriptor renderParamsBindGroupLayoutDesc{
+            .nextInChain = nullptr,
+            .label = "renderParams bind group layout",
+            .entryCount = renderParamsBindGroupLayoutEntries.size(),
+            .entries = renderParamsBindGroupLayoutEntries.data(),
+        };
+        const WGPUBindGroupLayout renderParamsBindGroupLayout =
+            wgpuDeviceCreateBindGroupLayout(gpuContext.device, &renderParamsBindGroupLayoutDesc);
 
         std::array<WGPUBindGroupLayout, 2> bindGroupLayouts{
             uniformsBindGroupLayout,
-            frameDataBindGroupLayout,
+            renderParamsBindGroupLayout,
         };
 
         const WGPUPipelineLayoutDescriptor pipelineLayoutDesc{
@@ -421,18 +278,22 @@
         };
         uniformsBindGroup = wgpuDeviceCreateBindGroup(gpuContext.device, &uniformsBindGroupDesc);
 
-        // frame data bind group
-
-        const WGPUBindGroupEntry frameDataBindGroupEntry = frameDataBuffer.bindGroupEntry(0);
-
-        const WGPUBindGroupDescriptor frameDataBindGroupDesc{
+        // renderParams bind group
+
+        const std::array<WGPUBindGroupEntry, 2> renderParamsBindGroupEntries{
+            frameDataBuffer.bindGroupEntry(0),
+            renderParamsBuffer.bindGroupEntry(1),
+        };
+
+        const WGPUBindGroupDescriptor renderParamsBindGroupDesc{
             .nextInChain = nullptr,
             .label = "image bind group",
-            .layout = frameDataBindGroupLayout,
-            .entryCount = 1,
-            .entries = &frameDataBindGroupEntry,
-        };
-        frameDataBindGroup = wgpuDeviceCreateBindGroup(gpuContext.device, &frameDataBindGroupDesc);
+            .layout = renderParamsBindGroupLayout,
+            .entryCount = renderParamsBindGroupEntries.size(),
+            .entries = renderParamsBindGroupEntries.data(),
+        };
+        renderParamsBindGroup =
+            wgpuDeviceCreateBindGroup(gpuContext.device, &renderParamsBindGroupDesc);
 
         const WGPURenderPipelineDescriptor pipelineDesc{
             .nextInChain = nullptr,
@@ -479,19 +340,10 @@
 {
     renderPipelineSafeRelease(renderPipeline);
     renderPipeline = nullptr;
-    bindGroupSafeRelease(frameDataBindGroup);
-    frameDataBindGroup = nullptr;
+    bindGroupSafeRelease(renderParamsBindGroup);
+    renderParamsBindGroup = nullptr;
     bindGroupSafeRelease(uniformsBindGroup);
     uniformsBindGroup = nullptr;
-<<<<<<< HEAD
-    computePipelineSafeRelease(computePipeline);
-    computePipeline = nullptr;
-    bindGroupSafeRelease(renderParamsBindGroup);
-    renderParamsBindGroup = nullptr;
-    bindGroupSafeRelease(computePixelsBindGroup);
-    computePixelsBindGroup = nullptr;
-=======
->>>>>>> b28f01e3
 }
 
 void Renderer::setRenderParameters(
@@ -539,39 +391,6 @@
     }();
 
     {
-<<<<<<< HEAD
-        const WGPUComputePassEncoder computePassEncoder = [encoder]() -> WGPUComputePassEncoder {
-            const WGPUComputePassDescriptor computePassDesc{
-                .nextInChain = nullptr,
-                .label = "Compute pass encoder",
-                .timestampWriteCount = 0,
-                .timestampWrites = nullptr,
-            };
-
-            return wgpuCommandEncoderBeginComputePass(encoder, &computePassDesc);
-        }();
-
-        wgpuComputePassEncoderSetPipeline(computePassEncoder, computePipeline);
-        wgpuComputePassEncoderSetBindGroup(
-            computePassEncoder, 0, computePixelsBindGroup, 0, nullptr);
-        wgpuComputePassEncoderSetBindGroup(
-            computePassEncoder, 1, renderParamsBindGroup, 0, nullptr);
-
-        const Extent2u workgroupSize{.x = 8, .y = 8};
-        const Extent2u numWorkgroups{
-            .x = (currentFramebufferSize.x + workgroupSize.x - 1) / workgroupSize.x,
-            .y = (currentFramebufferSize.y + workgroupSize.y - 1) / workgroupSize.y,
-        };
-
-        wgpuComputePassEncoderDispatchWorkgroups(
-            computePassEncoder, numWorkgroups.x, numWorkgroups.y, 1);
-
-        wgpuComputePassEncoderEnd(computePassEncoder);
-    }
-
-    {
-=======
->>>>>>> b28f01e3
         const WGPURenderPassEncoder renderPassEncoder = [encoder,
                                                          nextTexture]() -> WGPURenderPassEncoder {
             const WGPURenderPassColorAttachment renderPassColorAttachment{
@@ -600,7 +419,8 @@
         {
             wgpuRenderPassEncoderSetPipeline(renderPassEncoder, renderPipeline);
             wgpuRenderPassEncoderSetBindGroup(renderPassEncoder, 0, uniformsBindGroup, 0, nullptr);
-            wgpuRenderPassEncoderSetBindGroup(renderPassEncoder, 1, frameDataBindGroup, 0, nullptr);
+            wgpuRenderPassEncoderSetBindGroup(
+                renderPassEncoder, 1, renderParamsBindGroup, 0, nullptr);
             wgpuRenderPassEncoderSetVertexBuffer(
                 renderPassEncoder, 0, vertexBuffer.handle(), 0, vertexBuffer.byteSize());
             wgpuRenderPassEncoderDraw(renderPassEncoder, 6, 1, 0, 0);
